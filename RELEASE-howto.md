# Howto release PyWPS

This document gives you, as PyWPS release master, a complete tutorial of how to get
a PyWPS release rolled up and deployed to a target server, create packages etc.

## PyWPS versioning

PyWPS uses [Debian version naming system](https://www.debian.org/doc/debian-policy/ch-controlfields.html#s-f-Version). 
Every policy should be checked against it.

PyWPS uses a 3 number release description: MAJOR.MINOR.MAINTENANCE. Within MAJOR
releases, we should aim, not to break backwards compatibility.

Event MINOR version numbers (0, 2, 4, 6, ...) are considered as stable, where as
odd numbers (1, 3, 5, 7, ...) are current development branches. MINOR releases
should add new features.

The MAINTENANCE number should be used for bugfix releases only. No new features 
are added.

For release candidates, the `MAJOR.MINOR.MAINTENANCE-rcX` format should be used.

## Merge `develop` branch

`develop` is the main development branch, therefore it must be merged to the 
`master` branch before a new release. Before merging, make sure, that [Travis CI](https://travis-ci.org/geopython/pywps) is indicating full successful test suite check.

To merge `develop` into `master` user following commands:

```
git checkout master

git merge develop
```


## Fix files, create tags, commit, push

* Fix the [VERSION.txt](https://github.com/geopython/pywps/blob/master/VERSION.txt) file.
* Fix the [pywps/__init__.py](https://github.com/geopython/pywps/blob/master/pywps/__init__.py) file `__version__` attribute
* Fix the [debian/changelog](https://github.com/geopython/pywps/blob/master/debian/changelog) file

```
git commit -m"Creating new release of PYWPS X.Y.Z[-rcX] fixes" -a
```

* Create tag in PyWPS main source tree

```
git tag X.Y.Z[-rcX]
git push
git push --tags
```

* Update version in `VERSION.txt` and `pywps/__init__.py` to dev branch, e.g.
`4.1-dev` and push to `develop`:

```
git checkout develop
$EDITOR VERSION.txt pywps/__init__.py # add 4.1-dev version
git commit -m"Updating version to 4.1-dev"
git push
```

### Send PyWPS to http://pypi.python.org repository (only for stable releases)

```
cd /tmp
git clone git@github.com:geopython/pywps.git pywps-4
cd pywps-4
git checkout X.Y.Z
python setup.py bdist_wheel upload
```

<<<<<<< HEAD
## Fix pywps-flask project (only for stable releases)
=======
## Fix the pywps-flask project (only for stable releases)
>>>>>>> d651bbe9

```
git checkout master
```
* Fix the [VERSION.txt](https://github.com/geopython/pywps-flask/blob/master/VERSION.txt) file.

```
$EDITOR VERSION.txt
git commit -m"Creating new release of PYWPS X.Y.Z fixes #TICKET_NUMBER" -a
git push
```

* Add tag, once pull request is accepted

```
git tag X.Y.Z
git push --tags
```

## Fix web pages && write to mailing list

```
PyWPS [X.Y.Z]
#############

The PyWPS Development team announces the release of PyWPS X.Y.Z.

Features of this version:
 - [SHOULD COPY THIS FROM Changelog]

To download this version, please follow the link below [2].

NOTE: [IF ANY]

What is PyWPS:
--------------

PyWPS (Python Web Processing Service) is an implementation of the Web
Processing Service standard from Open Geospatial Consortium (OGC(R)). 
Processes can be written using GRASS GIS, but usage of other programs, like
R, GDAL or PROJ tools, is possible as well.

Happy GISing!

PyWPS Development team

[1] http://pywps.org
[2] http://pywps.org/download
```<|MERGE_RESOLUTION|>--- conflicted
+++ resolved
@@ -72,11 +72,7 @@
 python setup.py bdist_wheel upload
 ```
 
-<<<<<<< HEAD
-## Fix pywps-flask project (only for stable releases)
-=======
 ## Fix the pywps-flask project (only for stable releases)
->>>>>>> d651bbe9
 
 ```
 git checkout master
